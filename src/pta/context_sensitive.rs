--- conflicted
+++ resolved
@@ -144,13 +144,9 @@
             let cs_src = self.mk_cs_path(src, func.cid);
             let cs_dst = self.mk_cs_path(dst, func.cid);
             if let Some(edge_id) = self.pag.add_edge(&cs_src, &cs_dst, kind.clone()) {
-<<<<<<< HEAD
-                self.add_page_edge_func(edge_id, func);
-=======
                 if cs_src.path.is_promoted_constant() || cs_src.path.is_static_variable() {
                     self.inter_proc_edges_queue.push(edge_id);
                 }
->>>>>>> 8848fe74
             }
         }
 
